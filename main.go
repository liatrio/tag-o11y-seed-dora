package main

import (
	"bytes"
	"context"
	"encoding/json"
	"fmt"
	"io"
	"net/http"
	"os"
	"regexp"
	"strings"
	"time"

	"go.uber.org/zap"
)

var (
	logger                     *zap.Logger
	doraElitePerformanceLevel  *DoraPerformanceLevel
	doraHighPerformanceLevel   *DoraPerformanceLevel
	doraMediumPerformanceLevel *DoraPerformanceLevel
	doraLowPerformanceLevel    *DoraPerformanceLevel
)

type DoraPerformanceLevel struct {
	Level                  string
	DaysBetweenDeployments int
}

// Elite:
// 	Deployment Frequency: On-demand (multiple deploys per day)
// 	Lead Time for Changes: Less than one day
// 	Time to Restore Service: Less than one hour
// 	Change Failure Rate: 0-15%

// High:
// 	Deployment Frequency: Between once per day and once per week
// 	Lead Time for Changes: Between one day and one week
// 	Time to Restore Service: Less than one day
// 	Change Failure Rate: 0-15%

// Medium:
// 	Deployment Frequency: Between once per week and once per month
// 	Lead Time for Changes: Between one week and one month
// 	Time to Restore Service: Less than one day
// 	Change Failure Rate: 0-30%
// Low:
// 	Deployment Frequency: Between once per month and once every six months
// 	Lead Time for Changes: Between one month and six months
// 	Time to Restore Service: Between one day and one week
// 	Change Failure Rate: 0-45%

func init() {
	var err error

	doraElitePerformanceLevel = &DoraPerformanceLevel{
		Level:                  "elite",
		DaysBetweenDeployments: 0, // Will be treated as a special case to indicate multiple deploys per day
	}

	doraHighPerformanceLevel = &DoraPerformanceLevel{
		Level:                  "high",
		DaysBetweenDeployments: 1,
	}

	doraMediumPerformanceLevel = &DoraPerformanceLevel{
		Level:                  "medium",
		DaysBetweenDeployments: 7,
	}

	doraLowPerformanceLevel = &DoraPerformanceLevel{
		Level:                  "low",
		DaysBetweenDeployments: 30,
	}

	rawJSON := []byte(`{
        "level": "debug",
        "encoding": "json",
        "outputPaths": ["stdout"],
        "errorOutputPaths": ["stderr"],
        "initialFields": {"service": "seed-dora-logs"},
        "encoderConfig": {
            "messageKey": "message",
            "levelKey": "level",
            "levelEncoder": "lowercase"
            }
        }
    `)

	var cfg zap.Config
	if err = json.Unmarshal(rawJSON, &cfg); err != nil {
		panic(err)
	}

	logger = zap.Must(cfg.Build())
	defer func() {
		if err := logger.Sync(); err != nil {
			return
		}
	}()
}

// InPlaceUpdateJSONValue updates the value of a JSON field in a map in place.
// The path is a dot-separated string that represents the path to the field.
// The newValue is the new value to set.
// The function returns an error if the path is not found.
func InPlaceUpdateJSONValue(data map[string]interface{}, path string, newValue interface{}) error {
	keys := strings.Split(path, ".")
	lastKey := keys[len(keys)-1]

	// Traverse the map according to the path
	var current interface{} = data
	for _, key := range keys[:len(keys)-1] {
		switch currentMap := current.(type) {
		case map[string]interface{}:
			current = currentMap[key]
		default:
			return fmt.Errorf("path not found: %s", path)
		}
	}

	// Update the value at the last key
	switch currentMap := current.(type) {
	case map[string]interface{}:
		currentMap[lastKey] = newValue
	default:
		return fmt.Errorf("path not found: %s", path)
	}

	return nil
}

func stringReplaceFirst(b []byte, pattern string, repl string) []byte {
	re := regexp.MustCompile(fmt.Sprintf(`(.*?)%s(.*)`, regexp.QuoteMeta(pattern)))
	updatedContent := re.ReplaceAll(b, []byte("${1}"+repl+"${2}"))
	return updatedContent
}

<<<<<<< HEAD
func generateTimestamps(count int, durationBetweenEvents time.Duration) []string {
	var timestamps []string
	for i := 1; i <= count; i++ {
		eventDifference := time.Duration(i) * durationBetweenEvents
		t := time.Now().Add(-eventDifference)
		timestamps = append(timestamps, t.Format("2006-01-02T15:04:05Z"))
=======
func generateTimestamps(count int) []string {
	timestamps := make([]string, count)
	for i := 1; i <= count; i++ {
		days := time.Duration(i) * 24 * time.Hour
		t := time.Now().Add(-days)
		timestamps[count-i] = t.Format("2006-01-02T15:04:05Z")
>>>>>>> 32d08a44
	}

	return timestamps
}

func sendPayload(ctx context.Context, client *http.Client, url string, payload []byte, ts string) {
	// func sendPayload(ctx context.Context, wg *sync.WaitGroup, client *http.Client, url string, payload []byte, ts string) {
	// func sendPayload(ctx context.Context, wg *sync.WaitGroup, client *http.Client, url string, data map[string]interface{}, ts string) {
	// defer wg.Done()
	select {
	case <-ctx.Done():
		logger.Sugar().Info("Context is canceled")
		return
	default:

		newPayload := stringReplaceFirst(payload, "CREATED_AT_UPDATE_ME", ts)

		// path := "body.deployment.created_at"
		// err := InPlaceUpdateJSONValue(data, path, ts)
		// if err != nil {
		// 	logger.Sugar().Errorf("Path not found: %s in object\n error: %v", path, err)
		// 	return
		// }

		// newPayload, err := json.Marshal(data)
		// if err != nil {
		// 	logger.Sugar().Error("Failed to marshal payload: ", err)
		// 	return
		// }

		resp, err := client.Post(url, "application/json", bytes.NewBuffer(newPayload))
		if err != nil {
			logger.Sugar().Error("Failed to send request: ", err)
			return
		}
		defer resp.Body.Close()

		body, err := io.ReadAll(resp.Body)
		if err != nil {
			logger.Sugar().Error("Failed to read response body: ", err)
			return
		}

		if len(body) != 0 {
			logger.Sugar().Info("Response body: ", string(body))
		}

		if resp.StatusCode != http.StatusOK {
			logger.Sugar().Errorf("Failed to send request. Status code: %d, Response: %s", resp.StatusCode, string(body))
			return
		}
		logger.Sugar().Infof("Successfully sent payload with timestamp: %v", ts)
		time.Sleep(5 * time.Second)
	}
}

func sendFilePayloadsWithContext(ctx context.Context, url string, filePath string, doraTeam DoraPerformanceLevel) {
	client := &http.Client{
		Timeout: time.Second * 10,
	}

	file, err := os.Open(filePath)
	if err != nil {
		logger.Sugar().Errorf("Failed to open %s: %v", filePath, err)
		return
	}
	defer file.Close()

	payload, err := io.ReadAll(file)
	if err != nil {
		logger.Sugar().Error("Failed to read deploy.json: ", err)
		return
	}

	// Months of data
	numberOfMonths := 6
	var numberOfTimestamps int
	timestamps := generateTimestamps(20)
	logger.Sugar().Infof("Timestamps: %v\n", timestamps)

	// var wg sync.WaitGroup
	for _, ts := range timestamps {
<<<<<<< HEAD
		wg.Add(1)

		go func() {
			defer wg.Done()
			switch filePath {
			case "./data/deployment_event-flattened.json":
				logger.Sugar().Infof("Sending deployment event for %s Dora Performance Level", doraTeam.Level)
				payload, err := createDeploymentPayload(doraTeam)
			case "./data/incident_created_event-flattened.json":
				logger.Sugar().Error("Not implemented yet")
			case "./data/pull_request_closed_event-flattened.json":
				logger.Sugar().Error("Not implemented yet")
			default:
			}

			// go sendPayload(ctx, &wg, client, url, data, ts)
			sendPayload(ctx, &wg, client, url, payload, ts)
		}()
	}

	// var data map[string]interface{}
	// if err := json.Unmarshal(payload, &data); err != nil {
	// 	logger.Sugar().Error("Failed to unmarshal deploy.json: ", err)
	// 	return
	// }

	// Handle Elite Dora Performance Level

	wg.Wait()
=======
		// wg.Add(1)
		// go sendPayload(ctx, &wg, client, url, data, ts)
		// sendPayload(ctx, &wg, client, url, payload, ts)
		sendPayload(ctx, client, url, payload, ts)
	}

	// wg.Wait()
>>>>>>> 32d08a44

	logger.Sugar().Infof("Successfully sent %s to the URL", filePath)
	logger.Sugar().Info("Successfully pushed logs to Loki")
}

func main() {
	ctx, cancel := context.WithCancel(context.Background())
	defer cancel()

	url := os.Getenv("OTEL_WEBHOOK_URL")
	if url == "" {
		logger.Sugar().Error("OTEL_WEBHOOK_URL is not set")
		return
	}

<<<<<<< HEAD
	doraTeams := []DoraPerformanceLevel{
		*doraElitePerformanceLevel,
		*doraHighPerformanceLevel,
		*doraMediumPerformanceLevel,
		*doraLowPerformanceLevel,
	}

	payloadFilePaths := []string{"./data/deployment_event-flattened.json"}
=======
	dataPaths := []string{"./data/pull_request_closed_event-flattened.json"}
>>>>>>> 32d08a44
	// dataPaths := []string{"./data/deployment_event-flattened.json", "./data/incident_created_event-flattened.json", "./data/pull_request_closed_event-flattened.json"}

	doraWg := sync.WaitGroup{}
	for _, doraTeam := range doraTeams {
		doraWg.Add(1)
		go func() {
			defer doraWg.Done()
			logger.Sugar().Infof("Dora Performance Level: %s\n", doraTeam.Level)
			sendMetricsForDoraTeam(ctx, url, doraTeam, payloadFilePaths)
		}()
	}

	doraWg.Wait()
	// for _, path := range payloadFilePaths {
	// 	//sendFilePayloadsWithContext(ctx, url, path)
	// }
	logger.Sugar().Info("Successfully sent all payloads")
}

func sendMetricsForDoraTeam(ctx context.Context, url string, doraTeam DoraPerformanceLevel, payloadFilePaths []string) {
	fileWg := sync.WaitGroup{}
	switch doraTeam.Level {
	case "elite":
		// Deployment Frequency: On-demand (multiple deploys per day)
		// Lead Time for Changes: Less than one day
		// Time to Restore Service: Less than one hour
		// Change Failure Rate: 0-15%
		logger.Sugar().Info("Sending metrics for Elite Dora Performance Level")
		for _, path := range payloadFilePaths {
			fileWg.Add(1)
			go func() {
				defer fileWg.Done()
				sendFilePayloadsWithContext(ctx, url, path, doraTeam)
			}()
		}
	case "high":
		// Deployment Frequency: Between once per day and once per week
		// Lead Time for Changes: Between one day and one week
		// Time to Restore Service: Less than one day
		// Change Failure Rate: 0-15%
		logger.Sugar().Info("Sending metrics for High Dora Performance Level")
		for _, path := range payloadFilePaths {
			fileWg.Add(1)
			go func() {
				defer fileWg.Done()
				sendFilePayloadsWithContext(ctx, url, path, doraTeam)
			}()
		}
	case "medium":
		// Deployment Frequency: Between once per week and once per month
		// Lead Time for Changes: Between one week and one month
		// Time to Restore Service: Less than one day
		// Change Failure Rate: 0-30%
		logger.Sugar().Info("Sending metrics for Medium Dora Performance Level")
		for _, path := range payloadFilePaths {
			fileWg.Add(1)
			go func() {
				defer fileWg.Done()
				sendFilePayloadsWithContext(ctx, url, path, doraTeam)
			}()
		}
	case "low":
		// Deployment Frequency: Between once per month and once every six months
		// Lead Time for Changes: Between one month and six months
		// Time to Restore Service: Between one day and one week
		// Change Failure Rate: 0-45%
		logger.Sugar().Info("Sending metrics for Low Dora Performance Level")
		for _, path := range payloadFilePaths {
			fileWg.Add(1)
			go func() {
				defer fileWg.Done()
				sendFilePayloadsWithContext(ctx, url, path, doraTeam)
			}()
		}
	default:
		logger.Sugar().Error("Invalid Dora Performance Level")
	}
	fileWg.Wait()
}<|MERGE_RESOLUTION|>--- conflicted
+++ resolved
@@ -10,6 +10,7 @@
 	"os"
 	"regexp"
 	"strings"
+	"sync"
 	"time"
 
 	"go.uber.org/zap"
@@ -137,21 +138,12 @@
 	return updatedContent
 }
 
-<<<<<<< HEAD
-func generateTimestamps(count int, durationBetweenEvents time.Duration) []string {
-	var timestamps []string
-	for i := 1; i <= count; i++ {
-		eventDifference := time.Duration(i) * durationBetweenEvents
-		t := time.Now().Add(-eventDifference)
-		timestamps = append(timestamps, t.Format("2006-01-02T15:04:05Z"))
-=======
 func generateTimestamps(count int) []string {
 	timestamps := make([]string, count)
 	for i := 1; i <= count; i++ {
 		days := time.Duration(i) * 24 * time.Hour
 		t := time.Now().Add(-days)
 		timestamps[count-i] = t.Format("2006-01-02T15:04:05Z")
->>>>>>> 32d08a44
 	}
 
 	return timestamps
@@ -234,7 +226,6 @@
 
 	// var wg sync.WaitGroup
 	for _, ts := range timestamps {
-<<<<<<< HEAD
 		wg.Add(1)
 
 		go func() {
@@ -264,15 +255,6 @@
 	// Handle Elite Dora Performance Level
 
 	wg.Wait()
-=======
-		// wg.Add(1)
-		// go sendPayload(ctx, &wg, client, url, data, ts)
-		// sendPayload(ctx, &wg, client, url, payload, ts)
-		sendPayload(ctx, client, url, payload, ts)
-	}
-
-	// wg.Wait()
->>>>>>> 32d08a44
 
 	logger.Sugar().Infof("Successfully sent %s to the URL", filePath)
 	logger.Sugar().Info("Successfully pushed logs to Loki")
@@ -288,7 +270,6 @@
 		return
 	}
 
-<<<<<<< HEAD
 	doraTeams := []DoraPerformanceLevel{
 		*doraElitePerformanceLevel,
 		*doraHighPerformanceLevel,
@@ -297,9 +278,6 @@
 	}
 
 	payloadFilePaths := []string{"./data/deployment_event-flattened.json"}
-=======
-	dataPaths := []string{"./data/pull_request_closed_event-flattened.json"}
->>>>>>> 32d08a44
 	// dataPaths := []string{"./data/deployment_event-flattened.json", "./data/incident_created_event-flattened.json", "./data/pull_request_closed_event-flattened.json"}
 
 	doraWg := sync.WaitGroup{}
